--- conflicted
+++ resolved
@@ -9,11 +9,6 @@
     "lint": "eslint"
   },
   "dependencies": {
-<<<<<<< HEAD
-    "@radix-ui/react-checkbox": "^1.1.5",
-    "@radix-ui/react-label": "^2.1.7",
-=======
->>>>>>> 054a9f8f
     "@radix-ui/react-slider": "^1.3.6",
     "@radix-ui/react-switch": "^1.2.6",
     "@supabase/supabase-js": "^2.58.0",
